'use client';

import maplibregl from 'maplibre-gl';
import 'maplibre-gl/dist/maplibre-gl.css';
import React, { useEffect, useRef, useState } from 'react';
import RouteGenerator from './RouteGenerator';
import RouteLayer from './RouteLayer'; 
import RouteLayerWithFrequency from "./RouteLayerWithFrequency" 

// [TRIPS ADD]
import TripsOverlay from './TripsOverlay';
import { toTripsData } from '../utils/prepareTrips';

const MAPTILER_API_KEY = "ZAMOU7NPssEmiSXsELqD";

export default function Map() {
    const mapContainer = useRef(null);
    const map = useRef(null);
    const [API_KEY] = useState(MAPTILER_API_KEY);
    const [visualizationMode, setVisualizationMode] = useState("offset"); 
    
    // State to track the current view (true = Bay Area, false = SF)
    const [isZoomedOut, setIsZoomedOut] = useState(false);

    // State to track if the map has finished loading
    const [isMapLoaded, setIsMapLoaded] = useState(false);

    // [TRIPS ADD] animated trips data
    const [trips, setTrips] = useState([]);

    // live view info for on-screen readout
    const [viewInfo, setViewInfo] = useState({
        lng: -122.4194,
        lat: 37.7749,
        zoom: 12,
    });

    // Define the two camera view configurations
    const sfView = {
        center: [-122.43609, 37.77169], // San Francisco
        zoom: 12.9,
    };

    const bayAreaView = {
        center: [-122.27463, 37.61096], // A central point to see SF, Berkeley, and Palo Alto
        zoom: 10.25,
    };

    // Initialize map
    useEffect(() => {
        if (map.current || !mapContainer.current) return;

        // Use the initial SF view when the map loads
        const initialState = sfView;

        map.current = new maplibregl.Map({
            container: mapContainer.current,
            style: `https://api.maptiler.com/maps/dataviz-dark/style.json?key=${API_KEY}`,
            center: initialState.center,
            zoom: initialState.zoom,
        });

        map.current.addControl(new maplibregl.NavigationControl(), 'top-right');

        // When the map's style has loaded, set our state to true
        map.current.on('load', () => {
            setIsMapLoaded(true);
        });

        return () => {
            map.current.remove();
            map.current = null;
        };
    }, [API_KEY]); // Only run once on mount


    // Log center/zoom after interactions and keep readout in sync
    useEffect(() => {
        if (!isMapLoaded || !map.current) return;

        const logView = () => {
            const c = map.current.getCenter();
            const z = map.current.getZoom();
            // Update on-screen readout
            setViewInfo({ lng: c.lng, lat: c.lat, zoom: z });
            // Console log
            console.log(
                `[Map] center=(${c.lng.toFixed(5)}, ${c.lat.toFixed(5)}), zoom=${z.toFixed(2)}`
            );
        };

        // Do an initial log/readout sync
        logView();

        // Use *end events to avoid spammy logs
        map.current.on('moveend', logView);
        map.current.on('zoomend', logView);
        map.current.on('rotateend', logView); // optional, in case rotation nudges center

        return () => {
            if (!map.current) return;
                map.current.off('moveend', logView);
                map.current.off('zoomend', logView);
                map.current.off('rotateend', logView);
        };
    }, [isMapLoaded]);

    // Function to handle the button click
    const toggleView = () => {
        if (!map.current) return;

        // Determine the target view based on the current state
        const targetView = isZoomedOut ? sfView : bayAreaView;

        // Use flyTo for a smooth animation
        map.current.flyTo({
            center: targetView.center,
            zoom: targetView.zoom,
            essential: true, // this animation is considered essential with respect to prefers-reduced-motion
            duration: 2000, // animation duration in milliseconds
        });
        
        // Toggle the state for the next click
        setIsZoomedOut(!isZoomedOut);
    };

    // receive GeoJSON from RouteLayer; convert to trips
    const handleGeojson = (fc) => {
        try {
            const t = toTripsData(fc); // -> [{ path, timestamps, color }]
            setTrips(t);
            console.log(`[Trips] prepared ${t.length} routes`);
        } catch (e) {
            console.error('Failed to prepare trips', e);
        }
    };

    return (
        <div style={{ position: 'relative', width: '100%', height: '100%' }}>
            {/* A Switch button to toggle between SF zoom in and out.*/}
            <button
                onClick={toggleView}
                style={{
                position: 'absolute',
                top: '20px',
                left: '20px',
                zIndex: 1, // Ensure button is on top of the map
                padding: '10px 15px',
                backgroundColor: '#333',
                color: 'white',
                border: '1px solid #555',
                borderRadius: '4px',
                cursor: 'pointer',
                fontSize: '16px',
                }}
            >
                {isZoomedOut ? 'Zoom to San Francisco' : 'Zoom to Bay Area'}
            </button>

            {/* on-map readout */}
            <div
                style={{
                position: 'absolute',
                left: '20px',
                bottom: '20px',
                zIndex: 1,
                background: 'rgba(0,0,0,0.6)',
                color: '#fff',
                padding: '8px 10px',
                borderRadius: '6px',
                fontFamily: 'monospace',
                fontSize: '13px',
                pointerEvents: 'none', 
                lineHeight: 1.3,
                whiteSpace: 'nowrap',
                }}
            >
                lng: {viewInfo.lng.toFixed(5)} | lat: {viewInfo.lat.toFixed(5)} | zoom:{' '}
                {viewInfo.zoom.toFixed(2)}
            </div>

            <div 
                ref={mapContainer} 
                className="map"
                style={{ width: '100%', height: '100%' }}
            />
            {isMapLoaded && (
                <>
<<<<<<< HEAD
                    <RouteLayer map={map.current} url="/assets/routes/routes.geojson" />
                    <RouteGenerator map={map.current} apiKey={API_KEY} />
=======
                    {/* camera stable by disabling fit; expose data upward */}
                    <RouteLayer map={map.current} url="/assets/routes/routes.geojson" onData={handleGeojson} fitOnLoad={false} />

                    {/* {map.current && trips.length > 0 && (
                        <TripsOverlay
                            map={map.current}
                            data={trips}
                            speed={10.8}    // tweak freely
                            trail={900}
                            opacity={0.25}
                            lineWidth={3.1}
                        />
                    )} */}

                    {/* <RouteGenerator map={map.current} apiKey={API_KEY} /> */}
>>>>>>> 3753afaf
                </>                 
            )}
        </div>
    );
}<|MERGE_RESOLUTION|>--- conflicted
+++ resolved
@@ -4,12 +4,12 @@
 import 'maplibre-gl/dist/maplibre-gl.css';
 import React, { useEffect, useRef, useState } from 'react';
 import RouteGenerator from './RouteGenerator';
-import RouteLayer from './RouteLayer'; 
-import RouteLayerWithFrequency from "./RouteLayerWithFrequency" 
+import RouteLayer from './RouteLayer';
+import RouteLayerWithFrequency from "./RouteLayerWithFrequency";
 
 // [TRIPS ADD]
+import { toTripsData } from '../utils/prepareTrips';
 import TripsOverlay from './TripsOverlay';
-import { toTripsData } from '../utils/prepareTrips';
 
 const MAPTILER_API_KEY = "ZAMOU7NPssEmiSXsELqD";
 
@@ -186,12 +186,8 @@
             />
             {isMapLoaded && (
                 <>
-<<<<<<< HEAD
-                    <RouteLayer map={map.current} url="/assets/routes/routes.geojson" />
-                    <RouteGenerator map={map.current} apiKey={API_KEY} />
-=======
                     {/* camera stable by disabling fit; expose data upward */}
-                    <RouteLayer map={map.current} url="/assets/routes/routes.geojson" onData={handleGeojson} fitOnLoad={false} />
+                    <RouteLayer map={map.current} url="/assets/routes/routes.geojson" url="/assets/routes/routes.geojson" onData={handleGeojson} fitOnLoad={false} />
 
                     {/* {map.current && trips.length > 0 && (
                         <TripsOverlay
@@ -204,8 +200,7 @@
                         />
                     )} */}
 
-                    {/* <RouteGenerator map={map.current} apiKey={API_KEY} /> */}
->>>>>>> 3753afaf
+                    <RouteGenerator map={map.current} apiKey={API_KEY} />
                 </>                 
             )}
         </div>
